--- conflicted
+++ resolved
@@ -1,11 +1,6 @@
 name = "AdvancedHMC"
 uuid = "0bf59076-c3b1-5ca4-86bd-e02cd72cde3d"
-authors = ["The Turing Team"]
-<<<<<<< HEAD
-version = "0.1.0"
-=======
 version = "0.1.2"
->>>>>>> 3b267322
 
 [deps]
 InplaceOps = "505f98c9-085e-5b2c-8e89-488be7bf1f34"
