--- conflicted
+++ resolved
@@ -22,22 +22,14 @@
         θ::AbstractVector{T}, r::AbstractVector{T}
     ) where {T<:Real}
     H = hamiltonian_energy(h, θ, r)
-<<<<<<< HEAD
-    θ_new, r_new, _ = steps(prop.integrator, h, θ, r, prop.n_steps)
-=======
     θ_new, r_new, _ = step(prop.integrator, h, θ, r, prop.n_steps)
->>>>>>> 47d24161
     H_new = hamiltonian_energy(h, θ_new, r_new)
     # Accept via MH criteria
     is_accept, α = mh_accept(rng, H, H_new)
     if is_accept
-        θ, r = θ_new, r_new
-    end
-<<<<<<< HEAD
+        θ, r = θ_new, -r_new
+    end
     return θ, r, α, H_new
-=======
-    return θ, -r, α, H_new
->>>>>>> 47d24161
 end
 
 
@@ -147,11 +139,7 @@
     end
 
     H_new = 0 # Warning: NUTS always return H_new = 0;
-<<<<<<< HEAD
-    return θ_new, r_new, α / nα, 0
-=======
     return θ_new, r_new, α / nα, H_new
->>>>>>> 47d24161
 end
 
 transition(nt::DynamicTrajectory{I},
