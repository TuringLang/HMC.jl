####
#### Implementation for Hamiltonian dynamics trajectories
####
#### Developers' Notes
####
#### Not all functions that use `rng` requires a callback function with `GLOBAL_RNG`
#### as default. In short, only those exported to other libries need such a callback
#### function. Internal uses shall always use the explict `rng` version. (Kai Xu 6/Jul/19)

"""
A transition that contains the phase point and
other statistics of the transition.
"""
struct Transition{P<:PhasePoint, NT<:NamedTuple}
    z       ::  P
    stat    ::  NT
end

"""
Abstract Markov chain Monte Carlo proposal.
"""
abstract type AbstractProposal end

"""
Hamiltonian dynamics numerical simulation trajectories.
"""
abstract type AbstractTrajectory{I<:AbstractIntegrator} <: AbstractProposal end

##
## Sampling methods for trajectories.
##

"""
Sampler carried during the building of the tree.
"""
abstract type AbstractTrajectorySampler end

"""
Slice sampler carried during the building of the tree.
It contains the slice variable and the number of acceptable condidates in the tree.
"""
struct SliceTS{F<:AbstractFloat} <: AbstractTrajectorySampler
    zcand   ::  PhasePoint
    ℓu      ::  F     # slice variable in log space
    n       ::  Int   # number of acceptable candicates, i.e. those with prob larger than slice variable u
end

Base.show(io::IO, s::SliceTS) = print(io, "SliceTS(ℓu=$(s.ℓu), n=$(s.n))")

"""
Multinomial sampler carried during the building of the tree.
It contains the weight of the tree, defined as the total probabilities of the leaves.
"""
struct MultinomialTS{F<:AbstractFloat} <: AbstractTrajectorySampler
    zcand   ::  PhasePoint
    ℓw      ::  F     # total energy for the given tree, i.e. sum of energy of all leaves
end

"""
Slice sampler for the starting single leaf tree.
Slice variable is initialized.
"""
SliceTS(rng::AbstractRNG, z0::PhasePoint) = SliceTS(z0, log(rand(rng)) - energy(z0), 1)

"""
Multinomial sampler for the starting single leaf tree.
(Log) weights for leaf nodes are their (unnormalised) Hamiltonian energies.

Ref: https://github.com/stan-dev/stan/blob/develop/src/stan/mcmc/hmc/nuts/base_nuts.hpp#L226
"""
MultinomialTS(rng::AbstractRNG, z0::PhasePoint) = MultinomialTS(z0, zero(energy(z0)))

"""
Create a slice sampler for a single leaf tree:
- the slice variable is copied from the passed-in sampler `s` and
- the number of acceptable candicates is computed by comparing the slice variable against the current energy.
"""
SliceTS(s::SliceTS, H0::AbstractFloat, zcand::PhasePoint) =
    SliceTS(zcand, s.ℓu, (s.ℓu <= -energy(zcand)) ? 1 : 0)

"""
Multinomial sampler for a trajectory consisting only a leaf node.
- tree weight is the (unnormalised) energy of the leaf.
"""
MultinomialTS(s::MultinomialTS, H0::AbstractFloat, zcand::PhasePoint) =
    MultinomialTS(zcand, H0 - energy(zcand))

function combine(rng::AbstractRNG, s1::SliceTS, s2::SliceTS)
    @assert s1.ℓu == s2.ℓu "Cannot combine two slice sampler with different slice variable"
    n = s1.n + s2.n
    zcand = rand(rng) < s1.n / n ? s1.zcand : s2.zcand
    SliceTS(zcand, s1.ℓu, n)
end

function combine(zcand::PhasePoint, s1::SliceTS, s2::SliceTS)
    @assert s1.ℓu == s2.ℓu "Cannot combine two slice sampler with different slice variable"
    n = s1.n + s2.n
    SliceTS(zcand, s1.ℓu, n)
end

function combine(rng::AbstractRNG, s1::MultinomialTS, s2::MultinomialTS)
    ℓw = logaddexp(s1.ℓw, s2.ℓw)
    zcand = rand(rng) < exp(s1.ℓw - ℓw) ? s1.zcand : s2.zcand
    MultinomialTS(zcand, ℓw)
end

function combine(zcand::PhasePoint, s1::MultinomialTS, s2::MultinomialTS)
    ℓw = logaddexp(s1.ℓw, s2.ℓw)
    MultinomialTS(zcand, ℓw)
end

mh_accept(
    rng::AbstractRNG,
    s::SliceTS,
    s′::SliceTS
) = rand(rng) < min(1, s′.n / s.n)

mh_accept(
    rng::AbstractRNG,
    s::MultinomialTS,
    s′::MultinomialTS
) = rand(rng) < min(1, exp(s′.ℓw - s.ℓw))

"""
    transition(τ::AbstractTrajectory{I}, h::Hamiltonian, z::PhasePoint)

Make a MCMC transition from phase point `z` using the trajectory `τ` under Hamiltonian `h`.

NOTE: This is a RNG-implicit callback function for `transition(GLOBAL_RNG, τ, h, z)`
"""
transition(
    τ::AbstractTrajectory{I},
    h::Hamiltonian,
    z::PhasePoint
) where {I<:AbstractIntegrator} = transition(GLOBAL_RNG, τ, h, z)

###
### Standard HMC implementation with fixed leapfrog step numbers.
###
struct StaticTrajectory{I<:AbstractIntegrator} <: AbstractTrajectory{I}
    integrator  ::  I
    n_steps     ::  Int
end
Base.show(io::IO, τ::StaticTrajectory) = print(io, "StaticTrajectory(integrator=$(τ.integrator), λ=$(τ.n_steps)))")

function transition(
    rng::AbstractRNG,
    τ::StaticTrajectory,
    h::Hamiltonian,
<<<<<<< HEAD
    z::PhasePoint
) where {T<:Real}
=======
    z::PhasePoint{T,V}
) where {T<:AbstractVector{<:AbstractFloat}, V}
>>>>>>> a4a0c894
    z′ = step(rng, τ.integrator, h, z, τ.n_steps)
    # Accept via MH criteria
    is_accept, α = mh_accept_ratio(rng, energy(z), energy(z′))
    if is_accept
        # Reverse momentum variable to preserve reversibility
        z = PhasePoint(z′.θ, -z′.r, z′.ℓπ, z′.ℓκ)
    end
    stat = (
        step_size=τ.integrator.ϵ,
        n_steps=τ.n_steps,
        is_accept=is_accept,
        acceptance_rate=α,
        log_density=z.ℓπ.value,
        hamiltonian_energy=energy(z),
       )
    return Transition(z, stat)
end

<<<<<<< HEAD
=======
# TODO: merge two `transition` if broadcast doesn't have overhead
function transition(
    rng::AbstractRNG,
    τ::StaticTrajectory,
    h::Hamiltonian,
    z::PhasePoint{T,V}
) where {T<:AbstractMatrix{<:AbstractFloat}, V}
    z′ = step(rng, τ.integrator, h, z, τ.n_steps)
    # Accept via MH criteria
    is_accept, α = mh_accept_ratio(rng, energy(z), energy(z′))
    # Copy not accepted proposals
    # TODO: make these into functions
    z′.θ[:,(!).(is_accept)] = z.θ[:,(!).(is_accept)]
    z′.r[:,(!).(is_accept)] = z.r[:,(!).(is_accept)]
    z′.ℓπ.value[(!).(is_accept)] = z.ℓπ.value[(!).(is_accept)]
    z′.ℓπ.gradient[:,(!).(is_accept)] = z.ℓπ.gradient[:,(!).(is_accept)]
    z′.ℓκ.value[(!).(is_accept)] = z.ℓκ.value[(!).(is_accept)]
    z′.ℓκ.gradient[:,(!).(is_accept)] = z.ℓκ.gradient[:,(!).(is_accept)]
    # Reverse momentum variable to preserve reversibility
    z = PhasePoint(z′.θ, -z′.r, z′.ℓπ, z′.ℓκ)
    stat = (
        step_size=τ.integrator.ϵ,
        n_steps=τ.n_steps,
        is_accept=is_accept,
        acceptance_rate=α,
        log_density=z.ℓπ.value,
        hamiltonian_energy=energy(z),
       )
    return Transition(z, stat)
end

>>>>>>> a4a0c894
abstract type DynamicTrajectory{I<:AbstractIntegrator} <: AbstractTrajectory{I} end

###
### Standard HMC implementation with fixed total trajectory length.
###
struct HMCDA{I<:AbstractIntegrator} <: DynamicTrajectory{I}
    integrator  ::  I
    λ           ::  AbstractFloat
end
Base.show(io::IO, τ::HMCDA) = print(io, "HMCDA(integrator=$(τ.integrator), λ=$(τ.λ)))")

function transition(
    rng::AbstractRNG,
    τ::HMCDA,
    h::Hamiltonian,
    z::PhasePoint
<<<<<<< HEAD
) where {T<:Real}
=======
)
>>>>>>> a4a0c894
    # Create the corresponding static τ
    n_steps = max(1, floor(Int, τ.λ / τ.integrator.ϵ))
    static_τ = StaticTrajectory(τ.integrator, n_steps)
    return transition(rng, static_τ, h, z)
end


###
### Advanced HMC implementation with (adaptive) dynamic trajectory length.
###

##
## Variants of no-U-turn criteria
##

abstract type AbstractTerminationCriterion end

struct ClassicNoUTurn <: AbstractTerminationCriterion end

ClassicNoUTurn(::PhasePoint) = ClassicNoUTurn()

struct GeneralisedNoUTurn{T<:AbstractVector{<:Real}} <: AbstractTerminationCriterion
    rho::T
end

GeneralisedNoUTurn(z::PhasePoint) = GeneralisedNoUTurn(z.r)

combine(cleft::T, cright::T) where {T<:ClassicNoUTurn} = T()
combine(cleft::T, cright::T) where {T<:GeneralisedNoUTurn} = T(cleft.rho + cright.rho)


##
## NUTS
##

"""
Dynamic trajectory HMC using the no-U-turn termination criteria algorithm.
"""
struct NUTS{
    S<:AbstractTrajectorySampler,
    C<:AbstractTerminationCriterion,
    I<:AbstractIntegrator,
    F<:AbstractFloat
} <: DynamicTrajectory{I}
    integrator      ::  I
    max_depth       ::  Int
    Δ_max           ::  F
end

Base.show(io::IO, τ::NUTS{S,C,I,F}) where {I,F,S<:SliceTS,C<:ClassicNoUTurn} =
    print(io, "NUTS{SliceTS}(integrator=$(τ.integrator), max_depth=$(τ.max_depth)), Δ_max=$(τ.Δ_max))")
Base.show(io::IO, τ::NUTS{S,C,I,F}) where {I,F,S<:SliceTS,C<:GeneralisedNoUTurn} =
    print(io, "NUTS{SliceTS,Generalised}(integrator=$(τ.integrator), max_depth=$(τ.max_depth)), Δ_max=$(τ.Δ_max))")
Base.show(io::IO, τ::NUTS{S,C,I,F}) where {I,F,S<:MultinomialTS,C<:ClassicNoUTurn} =
    print(io, "NUTS{MultinomialTS}(integrator=$(τ.integrator), max_depth=$(τ.max_depth)), Δ_max=$(τ.Δ_max))")
Base.show(io::IO, τ::NUTS{S,C,I,F}) where {I,F,S<:MultinomialTS,C<:GeneralisedNoUTurn} =
    print(io, "NUTS{MultinomialTS,Generalised}(integrator=$(τ.integrator), max_depth=$(τ.max_depth)), Δ_max=$(τ.Δ_max))")

const NUTS_DOCSTR = """
    NUTS{S,C}(
        integrator::I,
        max_depth::Int=10,
        Δ_max::F=1000.0
    ) where {I<:AbstractIntegrator,F<:AbstractFloat,S<:AbstractTrajectorySampler,C<:AbstractTerminationCriterion}

Create an instance for the No-U-Turn sampling algorithm.
"""

"$NUTS_DOCSTR"
function NUTS{S,C}(
    integrator::I,
    max_depth::Int=10,
    Δ_max::F=1000.0
) where {I<:AbstractIntegrator,F<:AbstractFloat,S<:AbstractTrajectorySampler,C<:AbstractTerminationCriterion}
    return NUTS{S,C,I,F}(integrator, max_depth, Δ_max)
end

"""
    NUTS(args...) = NUTS{MultinomialTS,GeneralisedNoUTurn}(args...)

Create an instance for the No-U-Turn sampling algorithm
with multinomial sampling and original no U-turn criterion.

Below is the doc for NUTS{S,C}.

$NUTS_DOCSTR
"""
NUTS(args...) = NUTS{MultinomialTS,GeneralisedNoUTurn}(args...)

###
### The doubling tree algorithm for expanding trajectory.
###

"""
Termination reasons
- `dynamic`: due to stoping criteria
- `numerical`: due to large energy deviation from starting (possibly numerical errors)
"""
struct Termination
    dynamic::Bool
    numerical::Bool
end

Base.show(io::IO, d::Termination) = print(io, "Termination(dynamic=$(d.dynamic), numerical=$(d.numerical))")
Base.:*(d1::Termination, d2::Termination) = Termination(d1.dynamic || d2.dynamic, d1.numerical || d2.numerical)
isterminated(d::Termination) = d.dynamic || d.numerical

"""
Check termination of a Hamiltonian trajectory.
"""
Termination(
    s::SliceTS,
    nt::NUTS,
    H0::F,
    H′::F
) where {F<:AbstractFloat} = Termination(false, !(s.ℓu < nt.Δ_max + -H′))

"""
Check termination of a Hamiltonian trajectory.
"""
Termination(
    s::MultinomialTS,
    nt::NUTS,
    H0::F,
    H′::F
) where {F<:AbstractFloat} = Termination(false, !(-H0 < nt.Δ_max + -H′))

"""
A full binary tree trajectory with only necessary leaves and information stored.
"""
struct BinaryTree{C<:AbstractTerminationCriterion}
    zleft   # left most leaf node
    zright  # right most leaf node
    c::C    # termination criterion
    sum_α   # MH stats, i.e. sum of MH accept prob for all leapfrog steps
    nα      # total # of leap frog steps, i.e. phase points in a trajectory
end

"""
    combine(treeleft::BinaryTree, treeright::BinaryTree)

Merge a left tree `treeleft` and a right tree `treeright` under given Hamiltonian `h`,
then draw a new candidate sample and update related statistics for the resulting tree.
"""
combine(treeleft::BinaryTree, treeright::BinaryTree) =
    BinaryTree(treeleft.zleft, treeright.zright, combine(treeleft.c, treeright.c), treeleft.sum_α + treeright.sum_α, treeleft.nα + treeright.nα)

"""
Detect U turn for two phase points (`zleft` and `zright`) under given Hamiltonian `h`
using the (original) no-U-turn cirterion.

Ref: https://arxiv.org/abs/1111.4246, https://arxiv.org/abs/1701.02434
"""
function isterminated(h::Hamiltonian, t::BinaryTree{C}) where {C<:ClassicNoUTurn}
    # z0 is starting point and z1 is ending point
    z0, z1 = t.zleft, t.zright
    Δθ = z1.θ - z0.θ
    s = (dot(Δθ, ∂H∂r(h, -z0.r)) >= 0) || (dot(-Δθ, ∂H∂r(h, z1.r)) >= 0)
    return Termination(s, false)
end

"""
Detect U turn for two phase points (`zleft` and `zright`) under given Hamiltonian `h`
using the generalised no-U-turn criterion.

Ref: https://arxiv.org/abs/1701.02434
"""
function isterminated(h::Hamiltonian, t::BinaryTree{C}) where {C<:GeneralisedNoUTurn}
    # z0 is starting point and z1 is ending point
    z0, z1 = t.zleft, t.zright
    rho = t.c.rho
    s = (dot(rho, ∂H∂r(h, -z0.r)) >= 0) || (dot(-rho, ∂H∂r(h, z1.r)) >= 0)
    return Termination(s, false)
end

"""
Recursivly build a tree for a given depth `j`.
"""
function build_tree(
    rng::AbstractRNG,
    nt::NUTS{S,C,I,F},
    h::Hamiltonian,
    z::PhasePoint,
    sampler::AbstractTrajectorySampler,
    v::Int,
    j::Int,
    H0::AbstractFloat
) where {I<:AbstractIntegrator,F<:AbstractFloat,S<:AbstractTrajectorySampler,C<:AbstractTerminationCriterion}
    if j == 0
        # Base case - take one leapfrog step in the direction v.
        z′ = step(rng, nt.integrator, h, z, v)
        H′ = energy(z′)
        α′ = exp(min(0, H0 - H′))
        sampler′ = S(sampler, H0, z′)
        return BinaryTree(z′, z′, C(z′), α′, 1), sampler′, Termination(sampler′, nt, H0, H′)
    else
        # Recursion - build the left and right subtrees.
        tree′, sampler′, termination′ = build_tree(rng, nt, h, z, sampler, v, j - 1, H0)
        # Expand tree if not terminated
        if !isterminated(termination′)
            # Expand left
            if v == -1
                tree′′, sampler′′, termination′′ = build_tree(rng, nt, h, tree′.zleft, sampler, v, j - 1, H0) # left tree
                treeleft, treeright = tree′′, tree′
            # Expand right
            else
                tree′′, sampler′′, termination′′ = build_tree(rng, nt, h, tree′.zright, sampler, v, j - 1, H0) # right tree
                treeleft, treeright = tree′, tree′′
            end
            tree′ = combine(treeleft, treeright)
            sampler′ = combine(rng, sampler′, sampler′′)
            termination′ = termination′ * termination′′ * isterminated(h, tree′)
        end
        return tree′, sampler′, termination′
    end
end

function transition(
    rng::AbstractRNG,
    τ::NUTS{S,C,I,F},
    h::Hamiltonian,
    z0::PhasePoint
) where {I<:AbstractIntegrator,F<:AbstractFloat,S<:AbstractTrajectorySampler,C<:AbstractTerminationCriterion}
    H0 = energy(z0)
    tree = BinaryTree(z0, z0, C(z0), zero(F), zero(Int))
    sampler = S(rng, z0)
    termination = Termination(false, false)
    zcand = z0

    j = 0
    while !isterminated(termination) && j < τ.max_depth
        # Sample a direction; `-1` means left and `1` means right
        v = rand(rng, [-1, 1])
        if v == -1
            # Create a tree with depth `j` on the left
            tree′, sampler′, termination′ = build_tree(rng, τ, h, tree.zleft, sampler, v, j, H0)
            treeleft, treeright = tree′, tree
        else
            # Create a tree with depth `j` on the right
            tree′, sampler′, termination′ = build_tree(rng, τ, h, tree.zright, sampler, v, j, H0)
            treeleft, treeright = tree, tree′
        end
        # Perform a MH step and increse depth if not terminated
        if !isterminated(termination′)
            j = j + 1   # increment tree depth
            if mh_accept(rng, sampler, sampler′)
                zcand = sampler′.zcand
            end
        end
        # Combine the proposed tree and the current tree (no matter terminated or not)
        tree = combine(treeleft, treeright)
        # Update sampler
        sampler = combine(zcand, sampler, sampler′)
        # update termination
        termination = termination * termination′ * isterminated(h, tree)
    end

    stat = (
        step_size=τ.integrator.ϵ,
        n_steps=tree.nα,
        is_accept=true,
        acceptance_rate=tree.sum_α / tree.nα,
        log_density=zcand.ℓπ.value,
        hamiltonian_energy=energy(zcand),
        tree_depth=j,
        numerical_error=termination.numerical,
       )
    return Transition(zcand, stat)
end

"""
A single Hamiltonian integration step.

NOTE: this function is intended to be used in `find_good_eps` only.
"""
function A(rng, h, z, ϵ)
    z′ = step(rng, Leapfrog(ϵ), h, z)
    H′ = energy(z′)
    return z′, H′
end

"""
Find a good initial leap-frog step-size via heuristic search.
"""
function find_good_eps(
    rng::AbstractRNG,
    h::Hamiltonian,
    θ::AbstractVector{T};
    max_n_iters::Int=100
) where {T<:Real}
    # Initialize searching parameters
    ϵ′ = ϵ = T(0.1)
    a_min, a_cross, a_max = T(0.25), T(0.5), T(0.75) # minimal, crossing, maximal accept ratio
    d = T(2.0)
    # Create starting phase point
    r = rand(rng, h.metric) # sample momentum variable
    z = phasepoint(h, θ, r)
    H = energy(z)

    # Make a proposal phase point to decide direction
    z′, H′ = A(rng, h, z, ϵ)
    ΔH = H - H′ # compute the energy difference; `exp(ΔH)` is the MH accept ratio
    direction = ΔH > log(a_cross) ? 1 : -1

    # Crossing step: increase/decrease ϵ until accept ratio cross a_cross.
    for _ = 1:max_n_iters
        # `direction` being  `1` means MH ratio too high
        #     - this means our step size is too small, thus we increase
        # `direction` being `-1` means MH ratio too small
        #     - this means our step szie is too large, thus we decrease
        ϵ′ = direction == 1 ? d * ϵ : 1 / d * ϵ
        z′, H′ = A(rng, h, z, ϵ)
        ΔH = H - H′
        DEBUG && @debug "Crossing step" direction H′ ϵ "α = $(min(1, exp(ΔH)))"
        if (direction == 1) && !(ΔH > log(a_cross))
            break
        elseif (direction == -1) && !(ΔH < log(a_cross))
            break
        else
            ϵ = ϵ′
        end
    end
    # Note after the for loop,
    # `ϵ` and `ϵ′` are the two neighbour step sizes across `a_cross`.

    # Bisection step: ensure final accept ratio: a_min < a < a_max.
    # See https://en.wikipedia.org/wiki/Bisection_method

    ϵ, ϵ′ = ϵ < ϵ′ ? (ϵ, ϵ′) : (ϵ′, ϵ)  # ensure ϵ < ϵ′;
    # Here we want to use a value between these two given the
    # criteria that this value also gives us a MH ratio between `a_min` and `a_max`.
    # This condition is quite mild and only intended to avoid cases where
    # the middle value of `ϵ` and `ϵ′` is too extreme.
    for _ = 1:max_n_iters
        ϵ_mid = middle(ϵ, ϵ′)
        z′, H′ = A(rng, h, z, ϵ_mid)
        ΔH = H - H′
        DEBUG && @debug "Bisection step" H′ ϵ_mid "α = $(min(1, exp(ΔH)))"
        if (exp(ΔH) > a_max)
            ϵ = ϵ_mid
        elseif (exp(ΔH) < a_min)
            ϵ′ = ϵ_mid
        else
            ϵ = ϵ_mid
            break
        end
    end

    return ϵ
end

find_good_eps(
    h::Hamiltonian,
    θ::AbstractVector{T};
    max_n_iters::Int=100
) where {T<:AbstractFloat} = find_good_eps(GLOBAL_RNG, h, θ; max_n_iters=max_n_iters)

"""
Perform MH acceptance based on energy, i.e. negative log probability.
"""
function mh_accept_ratio(
    rng::AbstractRNG,
    Horiginal::T,
    Hproposal::T
) where {T<:AbstractFloat}
    α = min(1.0, exp(Horiginal - Hproposal))
    accept = rand(rng) < α
    return accept, α
end

# TODO: merge two `mh_accept_ratio` if broadcast doesn't have overhead
function mh_accept_ratio(
    rng::AbstractRNG,
    Horiginal::T,
    Hproposal::T
) where {T<:AbstractVector{<:AbstractFloat}}
    α = min.(1.0, exp.(Horiginal .- Hproposal))
    accept = rand(rng) .< α
    return accept, α
end

####
#### Adaption
####

function update(
    h::Hamiltonian,
    τ::AbstractProposal,
    pc::Adaptation.AbstractPreconditioner
)
    metric = renew(h.metric, getM⁻¹(pc))
    h = reconstruct(h, metric=metric)
    return h, τ
end

function update(
    h::Hamiltonian,
    τ::AbstractProposal,
    da::NesterovDualAveraging
)
    integrator = reconstruct(τ.integrator, ϵ=getϵ(da))
    τ = reconstruct(τ, integrator=integrator)
    return h, τ
end

function update(
    h::Hamiltonian,
    τ::AbstractProposal,
    ca::Union{Adaptation.NaiveHMCAdaptor, Adaptation.StanHMCAdaptor}
)
    metric = renew(h.metric, getM⁻¹(ca.pc))
    h = reconstruct(h, metric=metric)
    integrator = reconstruct(τ.integrator, ϵ=getϵ(ca.ssa))
    τ = reconstruct(τ, integrator=integrator)
    return h, τ
end

function update(
    h::Hamiltonian,
    θ::AbstractVecOrMat{T}
) where {T<:Real}
    metric = h.metric
    if size(metric) != size(θ)
        metric = typeof(metric)(size(θ))
        h = reconstruct(h, metric=metric)
    end
    return h
end<|MERGE_RESOLUTION|>--- conflicted
+++ resolved
@@ -147,13 +147,8 @@
     rng::AbstractRNG,
     τ::StaticTrajectory,
     h::Hamiltonian,
-<<<<<<< HEAD
-    z::PhasePoint
-) where {T<:Real}
-=======
     z::PhasePoint{T,V}
 ) where {T<:AbstractVector{<:AbstractFloat}, V}
->>>>>>> a4a0c894
     z′ = step(rng, τ.integrator, h, z, τ.n_steps)
     # Accept via MH criteria
     is_accept, α = mh_accept_ratio(rng, energy(z), energy(z′))
@@ -172,8 +167,6 @@
     return Transition(z, stat)
 end
 
-<<<<<<< HEAD
-=======
 # TODO: merge two `transition` if broadcast doesn't have overhead
 function transition(
     rng::AbstractRNG,
@@ -205,7 +198,6 @@
     return Transition(z, stat)
 end
 
->>>>>>> a4a0c894
 abstract type DynamicTrajectory{I<:AbstractIntegrator} <: AbstractTrajectory{I} end
 
 ###
@@ -222,11 +214,7 @@
     τ::HMCDA,
     h::Hamiltonian,
     z::PhasePoint
-<<<<<<< HEAD
-) where {T<:Real}
-=======
 )
->>>>>>> a4a0c894
     # Create the corresponding static τ
     n_steps = max(1, floor(Int, τ.λ / τ.integrator.ϵ))
     static_τ = StaticTrajectory(τ.integrator, n_steps)
