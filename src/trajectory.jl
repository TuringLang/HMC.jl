--- conflicted
+++ resolved
@@ -150,8 +150,9 @@
     τ::StaticTrajectory,
     h::Hamiltonian,
     z::PhasePoint
-<<<<<<< HEAD
-)
+) where {T<:Real}
+    H0 = energy(z)
+    integrator = jitter(rng, τ.integrator)
     z′ = step(rng, τ.integrator, h, z, τ.n_steps)
     # Are we going to accept the `z′` via MH criteria?
     is_accept, α = mh_accept_ratio(rng, energy(z), energy(z′))
@@ -159,26 +160,6 @@
     z = accept_phasepoint!(z, z′, is_accept)    # NOTE: this function changes `z′` in place in matrix-parallel mode
     # Reverse momentum variable to preserve reversibility
     z = PhasePoint(z.θ, -z.r, z.ℓπ, z.ℓκ)
-    stat = (
-        step_size=τ.integrator.ϵ,
-        n_steps=τ.n_steps,
-        is_accept=is_accept,
-        acceptance_rate=α,
-        log_density=z.ℓπ.value,
-        hamiltonian_energy=energy(z),
-       )
-    return Transition(z, stat)
-=======
-) where {T<:Real}
-    H0 = energy(z)
-    integrator = jitter(rng, τ.integrator)
-    z′ = step(rng, integrator, h, z, τ.n_steps)
-    # Accept via MH criteria
-    is_accept, α = mh_accept_ratio(rng, H0, energy(z′))
-    if is_accept
-        # Reverse momentum variable to preserve reversibility
-        z = PhasePoint(z′.θ, -z′.r, z′.ℓπ, z′.ℓκ)
-    end
     H = energy(z)
     tstat = merge(
         (
@@ -192,7 +173,6 @@
         stat(integrator)
     )
     return Transition(z, tstat)
->>>>>>> 00adf8c4
 end
 
 # Return the accepted phase point
