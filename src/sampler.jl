# Update of hamiltonian and proposal

reconstruct(h::Hamiltonian, ::AbstractAdaptor) = h
function reconstruct(
    h::Hamiltonian, adaptor::Union{MassMatrixAdaptor, NaiveHMCAdaptor, StanHMCAdaptor}
)
    metric = renew(h.metric, getM⁻¹(adaptor))
    return reconstruct(h, metric=metric)
end

reconstruct(κ::AbstractKernel, ::AbstractAdaptor) = κ
function reconstruct(
    κ::AbstractKernel, adaptor::Union{StepSizeAdaptor, NaiveHMCAdaptor, StanHMCAdaptor}
)
    # FIXME: this does not support change type of `ϵ` (e.g. Float to Vector)
<<<<<<< HEAD
    # FIXME: this is buggy for `JitteredLeapfrog`
    ϵ = getϵ(adaptor)
    τ = reconstruct(
        κ.τ, integrator=reconstruct(κ.τ.integrator, ϵ=ϵ)
    )
    return reconstruct(κ, τ=τ)
=======
    integrator = update_nom_step_size(τ.integrator, getϵ(adaptor))
    return reconstruct(τ, integrator=integrator)
>>>>>>> e2ce003f
end

function resize(h::Hamiltonian, θ::AbstractVecOrMat{T}) where {T<:AbstractFloat}
    metric = h.metric
    if size(metric) != size(θ)
        metric = getname(metric)(size(θ))
        h = reconstruct(h, metric=metric)
    end
    return h
end

##
## Interface functions
##

function sample_init(
    rng::Union{AbstractRNG, AbstractVector{<:AbstractRNG}}, 
    h::Hamiltonian, 
    θ::AbstractVecOrMat{<:AbstractFloat}
)
    # Ensure h.metric has the same dim as θ.
    h = resize(h, θ)
    # Initial transition
    t = Transition(phasepoint(rng, θ, h), NamedTuple())
    return h, t
end

# A step is a momentum refreshment plus a transition
function step(
    rng::Union{AbstractRNG, AbstractVector{<:AbstractRNG}}, 
    h::Hamiltonian, 
    κ::AbstractKernel, 
    z::PhasePoint
)
    # Refresh momentum
    z = refresh(rng, z, h)
    # Make transition
    return transition(rng, κ, h, z)
end

Adaptation.adapt!(
    h::Hamiltonian,
    κ::AbstractKernel,
    adaptor::Adaptation.NoAdaptation,
    i::Int,
    n_adapts::Int,
    θ::AbstractVecOrMat{<:AbstractFloat},
    α::AbstractScalarOrVec{<:AbstractFloat}
) = h, κ, false

function Adaptation.adapt!(
    h::Hamiltonian,
    κ::AbstractKernel,
    adaptor::AbstractAdaptor,
    i::Int,
    n_adapts::Int,
    θ::AbstractVecOrMat{<:AbstractFloat},
    α::AbstractScalarOrVec{<:AbstractFloat}
)
    isadapted = false
    if i <= n_adapts
        i == 1 && Adaptation.initialize!(adaptor, n_adapts)
        adapt!(adaptor, θ, α)
        i == n_adapts && finalize!(adaptor)
        h = reconstruct(h, adaptor)
        κ = reconstruct(κ, adaptor)
        isadapted = true
    end
    return h, κ, isadapted
end

"""
Progress meter update with all trajectory stats, iteration number and metric shown.
"""
function pm_next!(pm, stat::NamedTuple)
    ProgressMeter.next!(pm; showvalues=[tuple(s...) for s in pairs(stat)])
end

"""
Simple progress meter update without any show values.
"""
simple_pm_next!(pm, stat::NamedTuple) = ProgressMeter.next!(pm)

##
## Sampling functions
##

sample(
    h::Hamiltonian,
    κ::AbstractKernel,
    θ::AbstractVecOrMat{<:AbstractFloat},
    n_samples::Int,
    adaptor::AbstractAdaptor=NoAdaptation(),
    n_adapts::Int=min(div(n_samples, 10), 1_000);
    drop_warmup=false,
    verbose::Bool=true,
    progress::Bool=false,
    (pm_next!)::Function=pm_next!
) = sample(
    GLOBAL_RNG,
    h,
    κ,
    θ,
    n_samples,
    adaptor,
    n_adapts;
    drop_warmup=drop_warmup,
    verbose=verbose,
    progress=progress,
    (pm_next!)=pm_next!,
)

"""
    sample(
        rng::AbstractRNG,
        h::Hamiltonian,
        κ::AbstractKernel,
        θ::AbstractVecOrMat{T},
        n_samples::Int,
        adaptor::AbstractAdaptor=NoAdaptation(),
        n_adapts::Int=min(div(n_samples, 10), 1_000);
        drop_warmup::Bool=false,
        verbose::Bool=true,
        progress::Bool=false
    )

Sample `n_samples` samples using the proposal `κ` under Hamiltonian `h`.
- The randomness is controlled by `rng`. 
    - If `rng` is not provided, `GLOBAL_RNG` will be used.
- The initial point is given by `θ`.
- The adaptor is set by `adaptor`, for which the default is no adaptation.
    - It will perform `n_adapts` steps of adaptation, for which the default is the minimum of `1_000` and 10% of `n_samples`
- `drop_warmup` controls to drop the samples during adaptation phase or not
- `verbose` controls the verbosity
- `progress` controls whether to show the progress meter or not
"""
function sample(
    rng::Union{AbstractRNG, AbstractVector{<:AbstractRNG}},
    h::Hamiltonian,
    κ::AbstractKernel,
    θ::T,
    n_samples::Int,
    adaptor::AbstractAdaptor=NoAdaptation(),
    n_adapts::Int=min(div(n_samples, 10), 1_000);
    drop_warmup=false,
    verbose::Bool=true,
    progress::Bool=false,
    (pm_next!)::Function=pm_next!
) where {T<:AbstractVecOrMat{<:AbstractFloat}}
    @assert !(drop_warmup && (adaptor isa Adaptation.NoAdaptation)) "Cannot drop warmup samples if there is no adaptation phase."
    # Prepare containers to store sampling results
    n_keep = n_samples - (drop_warmup ? n_adapts : 0)
    θs, stats = Vector{T}(undef, n_keep), Vector{NamedTuple}(undef, n_keep)
    # Initial sampling
    h, t = sample_init(rng, h, θ)
    # Progress meter
    pm = progress ? ProgressMeter.Progress(n_samples, desc="Sampling", barlen=31) : nothing
    time = @elapsed for i = 1:n_samples
        # Make a step
        t = transition(rng, h, κ, t.z)
        # Adapt h and κ; what mutable is the adaptor
        tstat = stat(t)
        h, κ, isadapted = adapt!(h, κ, adaptor, i, n_adapts, t.z.θ, tstat.acceptance_rate)
        tstat = merge(tstat, (is_adapt=isadapted,))
        # Update progress meter
        if progress
            # Do include current iteration and mass matrix
            pm_next!(pm, (iterations=i, tstat..., mass_matrix=h.metric))
        # Report finish of adapation
        elseif verbose && isadapted && i == n_adapts
            @info "Finished $n_adapts adapation steps" adaptor κ.τ.integrator h.metric
        end
        # Store sample
        if !drop_warmup || i > n_adapts
            j = i - drop_warmup * n_adapts
            θs[j], stats[j] = t.z.θ, tstat
        end
    end
    # Report end of sampling
    if verbose
        EBFMI_est = EBFMI(map(s -> s.hamiltonian_energy, stats))
        average_acceptance_rate = mean(map(s -> s.acceptance_rate, stats))
        if θ isa AbstractVector
            n_chains = 1
        else
            n_chains = size(θ, 2)
            EBFMI_est = "[" * join(EBFMI_est, ", ") * "]"
            average_acceptance_rate = "[" * join(average_acceptance_rate, ", ") * "]"
        end
        @info "Finished $n_samples sampling steps for $n_chains chains in $time (s)" h κ EBFMI_est average_acceptance_rate
    end
    return θs, stats
end<|MERGE_RESOLUTION|>--- conflicted
+++ resolved
@@ -13,17 +13,10 @@
     κ::AbstractKernel, adaptor::Union{StepSizeAdaptor, NaiveHMCAdaptor, StanHMCAdaptor}
 )
     # FIXME: this does not support change type of `ϵ` (e.g. Float to Vector)
-<<<<<<< HEAD
-    # FIXME: this is buggy for `JitteredLeapfrog`
-    ϵ = getϵ(adaptor)
     τ = reconstruct(
-        κ.τ, integrator=reconstruct(κ.τ.integrator, ϵ=ϵ)
+        κ.τ, integrator=update_nom_step_size(κ.τ.integrator, getϵ(adaptor))
     )
     return reconstruct(κ, τ=τ)
-=======
-    integrator = update_nom_step_size(τ.integrator, getϵ(adaptor))
-    return reconstruct(τ, integrator=integrator)
->>>>>>> e2ce003f
 end
 
 function resize(h::Hamiltonian, θ::AbstractVecOrMat{T}) where {T<:AbstractFloat}
