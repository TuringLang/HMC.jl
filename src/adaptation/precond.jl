####
#### Robust online (co-)variance estimators.
####

## Variance estimator

abstract type VarEstimator{T} end

# NOTE: this naive variance estimator is used only in testing
mutable struct NaiveVar{E<:AbstractVecOrMat{<:AbstractFloat},T<:AbstractVector{E}} <: VarEstimator{T}
    n :: Int
    S :: T
end

NaiveVar(::Type{T}, ::Union{Int,Tuple{Int}}) where {T<:AbstractFloat} = NaiveVar(0, Vector{Vector{T}}())
NaiveVar(::Type{T}, sz::Tuple{Int,Int}) where {T<:AbstractFloat} = NaiveVar(0, Vector{Matrix{T}}())
# If `sz` are a tuple of two integers, e.g. (10, 2),
# the adaptor will estimate variance for each column (2 in this case).
NaiveVar(sz::Union{Tuple{Vararg{Int}}, Int}) = NaiveVar(Float64, sz)
NaiveVar() = NaiveVar(Float64, 0)

function add_sample!(nc::NaiveVar, s::AbstractVecOrMat)
    nc.n += 1
    push!(nc.S, s)
end

function reset!(nc::NaiveVar{T}) where {T}
    nc.n = 0
    nc.S = T()
end

function get_var(nc::NaiveVar)
    @assert nc.n >= 2 "Cannot get variance with only one sample"
    return Statistics.var(nc.S)
end

# Ref： https://github.com/stan-dev/math/blob/develop/stan/math/prim/mat/fun/welford_var_estimator.hpp
mutable struct WelfordVar{T<:AbstractVecOrMat{<:AbstractFloat}} <: VarEstimator{T}
    n :: Int
    μ :: T
    M :: T
    # TODO: implement temporary `δ` as `WelfordCov`
end

WelfordVar(::Type{T}, sz::Union{Int,Tuple{Int},Tuple{Int,Int}}) where {T} = WelfordVar(0, zeros(T, sz), zeros(T, sz))
WelfordVar(sz::Union{Int,Tuple{Int},Tuple{Int,Int}}) = WelfordVar(Float64, sz)

function reset!(wv::WelfordVar{VT}) where {VT}
    T = VT |> eltype
    wv.n = 0
    wv.μ .= zero(T)
    wv.M .= zero(T)
end

function add_sample!(wv::WelfordVar, s::AbstractVecOrMat)
    wv.n += 1
    @unpack μ, M, n = wv
    for i in eachindex(s)
        δ = s[i] - μ[i]
        μ[i] += δ / n
        M[i] += δ * (s[i] - μ[i])
    end
end

# https://github.com/stan-dev/stan/blob/develop/src/stan/mcmc/var_adaptation.hpp
<<<<<<< HEAD
function get_var(wv::WelfordVar{VT}) where {VT}
    n, M = wv.n, wv.M
    @assert n >= 2 "Cannot get covariance with only one sample"
    T = VT |> eltype
    return (n * one(T) / ((n + 5) * (n - 1))) .* M .+ T(1e-3) * (5 * one(T) / (n + 5))
=======
function get_var(wv::WelfordVar{T, AT}) where {T<:AbstractFloat, AT<:AbstractVector{T}}
    n, M = T(wv.n), wv.M
    @assert n >= 2 "Cannot get covariance with only one sample"
    return (n / ((n + 5) * (n - 1))) .* M .+ T(1e-3) * (5 / (n + 5))
>>>>>>> 14158f06
end

## Covariance estimator

abstract type CovEstimator{T} end

# NOTE: This naive covariance estimator is used only in testing.
mutable struct NaiveCov{T<:AbstractVector{<:AbstractVector{<:AbstractFloat}}} <: CovEstimator{T}
    n :: Int
    S :: T
end

NaiveCov(::Type{T}, sz::Union{Int,Tuple{Int}}) where {T} = NaiveCov(0, Vector{Vector{T}}())
NaiveCov(sz::Union{Int,Tuple{Int}}) = NaiveCov(Float64, sz)
NaiveCov() = NaiveCov(Float64, 0)

function add_sample!(nc::NaiveCov, s::AbstractVector)
    nc.n += 1
    push!(nc.S, s)
end

function get_cov(nc::NaiveCov)
    @assert nc.n >= 2 "Cannot get covariance with only one sample"
    return Statistics.cov(nc.S)
end

function reset!(nc::NaiveCov{T}) where {T}
    nc.n = 0
    nc.S = T()
end

# Ref: https://github.com/stan-dev/math/blob/develop/stan/math/prim/mat/fun/welford_covar_estimator.hpp
mutable struct WelfordCov{T<:AbstractFloat} <: CovEstimator{T}
    n :: Int
    μ :: Vector{T}
    M :: Matrix{T}
    δ :: Vector{T} # temporary
end

function WelfordCov(::Type{T}, d::Int) where {T}
    return WelfordCov(0, zeros(T, d), zeros(T, d, d), zeros(T, d))
end
WelfordCov(d::Int) = WelfordCov(Float64, d)
WelfordCov(type::Type{T}, sz::Tuple{Int}) where {T} = WelfordCov(type, first(sz))

function reset!(wc::WelfordCov{T}) where {T<:AbstractFloat}
    wc.n = 0
    wc.μ .= zero(T)
    wc.M .= zero(T)
end

function add_sample!(wc::WelfordCov, s::AbstractVector)
    wc.n += 1
    @unpack δ, μ, n, M = wc
    δ .= s .- μ
    μ .+= δ ./ n
    M .+= (s .- μ) .* δ'
end

# Ref: https://github.com/stan-dev/stan/blob/develop/src/stan/mcmc/covar_adaptation.hpp
function get_cov(wc::WelfordCov{T}) where {T<:AbstractFloat}
    n, M = T(wc.n), wc.M
    @assert n >= 2 "Cannot get variance with only one sample"
    return (n / ((n + 5) * (n - 1))) .* M + T(1e-3) * (5 / (n + 5)) * LinearAlgebra.I
end

###
### Preconditioning matrix adaptors.
###

abstract type AbstractPreconditioner <: AbstractAdaptor end

finalize!(adaptor::T) where {T<:AbstractPreconditioner} = nothing

####
#### Preconditioning matrix adaption implementation.
####

# Unit
struct UnitPreconditioner{T} <: AbstractPreconditioner end
Base.show(io::IO, ::UnitPreconditioner) = print(io, "UnitPreconditioner")

UnitPreconditioner(::Type{T}=Float64) where {T} = UnitPreconditioner{T}()

string(::UnitPreconditioner) = "I"
reset!(::UnitPreconditioner) = nothing
getM⁻¹(dpc::UnitPreconditioner{T}) where {T<:AbstractFloat} = UniformScaling{T}(one(T))
adapt!(
    ::UnitPreconditioner,
    ::AbstractVecOrMat{<:AbstractFloat},
    ::AbstractScalarOrVec{<:AbstractFloat},
    is_update::Bool=true
) = nothing


mutable struct DiagPreconditioner{
    AT<:AbstractVecOrMat{<:AbstractFloat},
    TEst<:VarEstimator{AT}
} <: AbstractPreconditioner
    n_min   :: Int
    ve      :: TEst
    var     :: AT
end
Base.show(io::IO, ::DiagPreconditioner) = print(io, "DiagPreconditioner")

# Diagonal
DiagPreconditioner(sz::Tuple{Vararg{Int}}, n_min::Int=10) = DiagPreconditioner(Float64, sz, n_min)
function DiagPreconditioner(
    ::Type{T},
    sz::Tuple{Vararg{Int}};
    n_min::Int=10,
    var=ones(T, sz)
) where {T}
    ve = WelfordVar(T, sz)
    return DiagPreconditioner(n_min, ve, var)
end

string(dpc::DiagPreconditioner) = string(dpc.var)
reset!(dpc::DiagPreconditioner) = reset!(dpc.ve)
getM⁻¹(dpc::DiagPreconditioner) = dpc.var

function adapt!(
    dpc::DiagPreconditioner,
    θ::AbstractVecOrMat{<:AbstractFloat},
    α::AbstractScalarOrVec{<:AbstractFloat},
    is_update::Bool=true
)
    resize!(dpc, θ)
    add_sample!(dpc.ve, θ)
    if dpc.ve.n >= dpc.n_min && is_update
        # Can be made inplace
        dpc.var .= get_var(dpc.ve)
    end
end

# Dense
mutable struct DensePreconditioner{
    T<:AbstractFloat,
    TEst<:CovEstimator{T}
} <: AbstractPreconditioner
    n_min :: Int
    ce    :: TEst
    covar :: Matrix{T}
end
Base.show(io::IO, ::DensePreconditioner) = print(io, "DensePreconditioner")

DensePreconditioner(sz::Tuple{Int}, n_min::Int=10) = DensePreconditioner(Float64, sz, n_min)
function DensePreconditioner(
    ::Type{T},
    sz::Tuple{Int};
    n_min::Int=10,
    covar=LinearAlgebra.diagm(0 => ones(T, sz))
) where {T}
    ce = WelfordCov(T, sz)
    # TODO: take use of the line below when we have an interface to set which covariance estimator to use
    # ce = NaiveCov(T)
    return DensePreconditioner(n_min, ce, covar)
end

string(dpc::DensePreconditioner) = string(LinearAlgebra.diag(dpc.covar))
reset!(dpc::DensePreconditioner) = reset!(dpc.ce)
getM⁻¹(dpc::DensePreconditioner) = dpc.covar

function adapt!(
    dpc::DensePreconditioner,
    θ::AbstractVecOrMat{<:AbstractFloat},
    α::AbstractScalarOrVec{<:AbstractFloat},
    is_update::Bool=true
)
    resize!(dpc, θ)
    add_sample!(dpc.ce, θ)
    if dpc.ce.n >= dpc.n_min && is_update
        # Can be made inplace
        dpc.covar .= get_cov(dpc.ce)
    end
end

# Resize pre-conditioner if necessary.
Base.resize!(
    pc::UnitPreconditioner,
    θ::AbstractVecOrMat
) = nothing

function Base.resize!(
    dpc::DiagPreconditioner,
    θ::AbstractVecOrMat{T}
) where {T<:AbstractFloat}
    if size(θ) != size(dpc.var)
        @assert dpc.ve.n == 0 "Cannot resize a var estimator when it contains samples."
        dpc.ve = WelfordVar(T, size(θ))
        dpc.var = ones(T, size(θ))
    end
end

function Base.resize!(
    dpc::DensePreconditioner,
    θ::AbstractVecOrMat{T}
) where {T<:AbstractFloat}
    if length(θ) != size(dpc.covar,1)
        @assert dpc.ce.n == 0 "Cannot resize a var estimator when it contains samples."
        dpc.ce = WelfordCov(T, length(θ))
        dpc.covar = LinearAlgebra.diagm(0 => ones(T, length(θ)))
    end
end

####
#### Preconditioning mass matrix.
####

abstract type AbstractMetric end

_string_M⁻¹(mat::AbstractMatrix, n_chars::Int=32) = _string_M⁻¹(LinearAlgebra.diag(mat), n_chars)
function _string_M⁻¹(vec::AbstractVector, n_chars::Int=32)
    s_vec = string(vec)
    l = length(s_vec)
    s_dots = " ...]"
    n_diag_chars = n_chars - length(s_dots)
    return s_vec[1:min(n_diag_chars,end)] * (l > n_diag_chars ? s_dots : "")
end

struct UnitEuclideanMetric{T,A<:Union{Tuple{Int},Tuple{Int,Int}}} <: AbstractMetric
    M⁻¹::UniformScaling{T}
    size::A
end

UnitEuclideanMetric(::Type{T}, sz) where {T} = UnitEuclideanMetric(UniformScaling{T}(one(T)), sz)
UnitEuclideanMetric(sz) = UnitEuclideanMetric(Float64, sz)
UnitEuclideanMetric(::Type{T}, dim::Int) where {T} = UnitEuclideanMetric(UniformScaling{T}(one(T)), (dim,))
UnitEuclideanMetric(dim::Int) = UnitEuclideanMetric(Float64, (dim,))

renew(ue::UnitEuclideanMetric, M⁻¹) = UnitEuclideanMetric(M⁻¹, ue.size)

Base.size(e::UnitEuclideanMetric) = e.size
Base.show(io::IO, uem::UnitEuclideanMetric) = print(io, "UnitEuclideanMetric($(_string_M⁻¹(ones(uem.size))))")

struct DiagEuclideanMetric{T,A<:AbstractVecOrMat{T}} <: AbstractMetric
    # Diagnal of the inverse of the mass matrix
    M⁻¹     ::  A
    # Sqare root of the inverse of the mass matrix
    sqrtM⁻¹ ::  A
    # Pre-allocation for intermediate variables
    _temp   ::  A
end

function DiagEuclideanMetric(M⁻¹::AbstractVecOrMat{T}) where {T<:AbstractFloat}
    return DiagEuclideanMetric(M⁻¹, sqrt.(M⁻¹), similar(M⁻¹))
end
DiagEuclideanMetric(::Type{T}, sz) where {T} = DiagEuclideanMetric(ones(T, sz...))
DiagEuclideanMetric(sz) = DiagEuclideanMetric(Float64, sz)
DiagEuclideanMetric(::Type{T}, dim::Int) where {T} = DiagEuclideanMetric(ones(T, dim))
DiagEuclideanMetric(dim::Int) = DiagEuclideanMetric(Float64, dim)

renew(ue::DiagEuclideanMetric, M⁻¹) = DiagEuclideanMetric(M⁻¹)

Base.size(e::DiagEuclideanMetric) = size(e.M⁻¹)
Base.show(io::IO, dem::DiagEuclideanMetric) = print(io, "DiagEuclideanMetric($(_string_M⁻¹(dem.M⁻¹)))")

struct DenseEuclideanMetric{
    T,
    AV<:AbstractVector{T},
    AM<:AbstractMatrix{T},
    TcholM⁻¹<:UpperTriangular{T},
} <: AbstractMetric
    # Inverse of the mass matrix
    M⁻¹::AM
    # U of the Cholesky decomposition of the mass matrix
    cholM⁻¹::TcholM⁻¹
    # Pre-allocation for intermediate variables
    _temp::AV
end

function DenseEuclideanMetric(M⁻¹::AbstractMatrix{T}) where {T<:AbstractFloat}
    _temp = Vector{T}(undef, size(M⁻¹, 1))
    return DenseEuclideanMetric(M⁻¹, cholesky(Symmetric(M⁻¹)).U, _temp)
end
DenseEuclideanMetric(::Type{T}, D::Int) where {T} = DenseEuclideanMetric(Matrix{T}(I, D, D))
DenseEuclideanMetric(D::Int) = DenseEuclideanMetric(Float64, D)
DenseEuclideanMetric(::Type{T}, sz::Tuple{Int}) where {T} = DenseEuclideanMetric(Matrix{T}(I, first(sz), first(sz)))
DenseEuclideanMetric(sz::Tuple{Int}) = DenseEuclideanMetric(Float64, D)

renew(ue::DenseEuclideanMetric, M⁻¹) = DenseEuclideanMetric(M⁻¹)

function Base.size(e::DenseEuclideanMetric)
    sz = size(e.M⁻¹)
    if length(sz) == 2
        # If `M⁻¹` stores a D x D tensor, we would like to return only D
        sz = (sz[2],)
    elseif length(sz) == 3
        # If `M⁻¹` stores a D x D x C tensor, we would like to return only D x C
        sz = (sz[2], sz[3])
    end
    return sz
end
Base.show(io::IO, dem::DenseEuclideanMetric) = print(io, "DenseEuclideanMetric(diag=$(_string_M⁻¹(dem.M⁻¹)))")

# `rand` functions for `metric` types.
function Base.rand(
    rng::AbstractRNG,
    metric::UnitEuclideanMetric{T}
) where {T}
    r = randn(rng, T, size(metric)...)
    return r
end

function Base.rand(
    rng::AbstractRNG,
    metric::DiagEuclideanMetric{T}
) where {T}
    r = randn(rng, T, size(metric)...)
    r ./= metric.sqrtM⁻¹
    return r
end

function Base.rand(
    rng::AbstractRNG,
    metric::DenseEuclideanMetric{T}
) where {T}
    r = randn(rng, T, size(metric)...)
    ldiv!(metric.cholM⁻¹, r)
    return r
end

Base.rand(metric::AbstractMetric) = rand(GLOBAL_RNG, metric)

####
#### Preconditioner constructors
####

Preconditioner(m::UnitEuclideanMetric{T}) where {T} = UnitPreconditioner(T)
Preconditioner(m::DiagEuclideanMetric{T}) where {T} = DiagPreconditioner(T, size(m); var=m.M⁻¹)
Preconditioner(m::DenseEuclideanMetric{T}) where {T} = DensePreconditioner(T, size(m); covar=m.M⁻¹)

Preconditioner(m::Type{TM}, sz::Tuple{Vararg{Int}}=(2,)) where {TM<:AbstractMetric} = Preconditioner(Float64, m, sz)
Preconditioner(::Type{T}, ::Type{TM}, sz::Tuple{Vararg{Int}}=(2,)) where {T<:AbstractFloat, TM<:AbstractMetric} = Preconditioner(TM(T, sz))<|MERGE_RESOLUTION|>--- conflicted
+++ resolved
@@ -63,18 +63,10 @@
 end
 
 # https://github.com/stan-dev/stan/blob/develop/src/stan/mcmc/var_adaptation.hpp
-<<<<<<< HEAD
 function get_var(wv::WelfordVar{VT}) where {VT}
-    n, M = wv.n, wv.M
-    @assert n >= 2 "Cannot get covariance with only one sample"
-    T = VT |> eltype
-    return (n * one(T) / ((n + 5) * (n - 1))) .* M .+ T(1e-3) * (5 * one(T) / (n + 5))
-=======
-function get_var(wv::WelfordVar{T, AT}) where {T<:AbstractFloat, AT<:AbstractVector{T}}
     n, M = T(wv.n), wv.M
     @assert n >= 2 "Cannot get covariance with only one sample"
     return (n / ((n + 5) * (n - 1))) .* M .+ T(1e-3) * (5 / (n + 5))
->>>>>>> 14158f06
 end
 
 ## Covariance estimator
