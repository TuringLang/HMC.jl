--- conflicted
+++ resolved
@@ -95,12 +95,7 @@
 - Combine the first two using Stan's windowed adaptation: `StanHMCAdaptor(pc, da)`
 
 ### Gradients 
-<<<<<<< HEAD
-`AdvancedHMC` supports both AD-based (`Zygote`, `ReverseDiff` and `ForwardDiff`) and user-specified gradients. 
-For the latter, simply replace `ForwardDiff` with `ℓπ_grad` in the ` Hamiltonian`  constructor. 
-=======
-`AdvancedHMC` supports both AD-based (`Zygote`, `Tracker` and `ForwardDiff`) and user-specified gradients. For the latter, simply replace `ForwardDiff` with `ℓπ_grad` in the ` Hamiltonian`  constructor, where the gradient function `π_grad` should return a tuple containing both the likelihood and its gradient. 
->>>>>>> acef201e
+`AdvancedHMC` supports both AD-based (`Zygote`, `Tracker`, `ReverseDiff` and `ForwardDiff`) and user-specified gradients. For the latter, simply replace `ForwardDiff` with `ℓπ_grad` in the `Hamiltonian` constructor, where the gradient function `π_grad` should return a tuple containing both the likelihood and its gradient. 
 
 All the combinations are tested in [this file](https://github.com/TuringLang/AdvancedHMC.jl/blob/master/test/sampler.jl) except from using tempered leapfrog integrator together with adaptation, which we found unstable empirically.
 
