# A No-U-Turn Sampler (NUTS) Implementation in Julia

This package implements the No-U-Turn Sampler (NUTS) described in Algorithm 2, 3 and 6 from ([Hoffman & Gelman, 2011][1]).

## Usage

1. Clone this repository in a location (call `PATH`)
<<<<<<< HEAD
2. In order to use this package, add `include("$PATH$/nuts.jl"); using NUTSJulia;`in the top of you file
=======
2. In order to use this package, add `include("$PATH/nuts.jl"); using NUTSJulia;`in the top of you file
>>>>>>> 62d6212d
3. Generate your own initial parameter & log-probaiblity function and pass it with the corresponding setting parameters to the sampler (see API below)

See `example.jl` for an example of sampling from a mixture of Gaussians.

## API

<<<<<<< HEAD
### Naive NUTS (Algorithm 2 in [1])

``
# eff_NUTS(initial_parameter, step_size, log-probablity, number_of_samples)

naive_NUTS(θ0, 0.75, x -> log(f(x)), 2000)
``

### Effective NUTS (Algorithm 3 in [1])

``
# eff_NUTS(initial_parameter, step_size, log-probablity, number_of_samples)
eff_NUTS(θ0, 0.75, x -> log(f(x)), 2000)
``

### NUTS with Dual Averaging (Algorithm 6 in [1])

``
# NUTS(initial_parameter, target_accept_rate, log-probablity, number_of_samples, number_of_adaptations)
NUTS(θ0, 0.65, x -> log(f(x)), 2000, 200)
``
=======
### Naive NUTS - Algorithm 2 in ([Hoffman & Gelman, 2011][1])

```
# eff_NUTS(initial_θ, step_size, log_pdf, sample_num)
naive_NUTS(θ0, 0.75, x -> log(f(x)), 2000)
```

### Effective NUTS - Algorithm 3 in ([Hoffman & Gelman, 2011][1])

```
# eff_NUTS(initial_θ, step_size, log_pdf, sample_num)
eff_NUTS(θ0, 0.75, x -> log(f(x)), 2000)
```

### NUTS with Dual Averaging - Algorithm 6 in ([Hoffman & Gelman, 2011][1])

```
# NUTS(initial_θ, target_accept_rate, log_pdf, sample_num, adapt_num)
NUTS(θ0, 0.65, x -> log(f(x)), 2000, 200)
```
>>>>>>> 62d6212d

## Reference

[arXiv:1111.4246][1]: Hoffman, M. D., & Gelman, A. (2011, November 18). The No-U-Turn Sampler: Adaptively Setting Path Lengths in Hamiltonian Monte Carlo. arXiv.org.

[1]: http://arxiv.org/abs/1111.4246<|MERGE_RESOLUTION|>--- conflicted
+++ resolved
@@ -5,40 +5,13 @@
 ## Usage
 
 1. Clone this repository in a location (call `PATH`)
-<<<<<<< HEAD
-2. In order to use this package, add `include("$PATH$/nuts.jl"); using NUTSJulia;`in the top of you file
-=======
 2. In order to use this package, add `include("$PATH/nuts.jl"); using NUTSJulia;`in the top of you file
->>>>>>> 62d6212d
 3. Generate your own initial parameter & log-probaiblity function and pass it with the corresponding setting parameters to the sampler (see API below)
 
 See `example.jl` for an example of sampling from a mixture of Gaussians.
 
 ## API
 
-<<<<<<< HEAD
-### Naive NUTS (Algorithm 2 in [1])
-
-``
-# eff_NUTS(initial_parameter, step_size, log-probablity, number_of_samples)
-
-naive_NUTS(θ0, 0.75, x -> log(f(x)), 2000)
-``
-
-### Effective NUTS (Algorithm 3 in [1])
-
-``
-# eff_NUTS(initial_parameter, step_size, log-probablity, number_of_samples)
-eff_NUTS(θ0, 0.75, x -> log(f(x)), 2000)
-``
-
-### NUTS with Dual Averaging (Algorithm 6 in [1])
-
-``
-# NUTS(initial_parameter, target_accept_rate, log-probablity, number_of_samples, number_of_adaptations)
-NUTS(θ0, 0.65, x -> log(f(x)), 2000, 200)
-``
-=======
 ### Naive NUTS - Algorithm 2 in ([Hoffman & Gelman, 2011][1])
 
 ```
@@ -59,7 +32,6 @@
 # NUTS(initial_θ, target_accept_rate, log_pdf, sample_num, adapt_num)
 NUTS(θ0, 0.65, x -> log(f(x)), 2000, 200)
 ```
->>>>>>> 62d6212d
 
 ## Reference
 
